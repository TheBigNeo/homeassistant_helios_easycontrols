"""Helios Easy Controls integration."""

import logging

from homeassistant.config_entries import ConfigEntry
from homeassistant.const import CONF_HOST, CONF_MAC, CONF_NAME
from homeassistant.core import HomeAssistant
from homeassistant.exceptions import ConfigEntryNotReady
from homeassistant.helpers.typing import ConfigType

from custom_components.easycontrols.const import DATA_COORDINATOR, DOMAIN
from custom_components.easycontrols.coordinator import (
    EasyControlsDataUpdateCoordinator,
    create_coordinator,
)

_LOGGER = logging.getLogger(__name__)


async def async_setup(
    hass: HomeAssistant,
    config: ConfigType,  # noqa: ARG001
) -> bool:
    """
    Set up the Helios Easy Controls component.

    Args:
        hass: The Home Assistant instance.
        config: The configuration.

    Returns:
        The value indicates whether the setup succeeded.

    """
    hass.data[DOMAIN] = {DATA_COORDINATOR: {}}
    return True


async def async_setup_entry(hass: HomeAssistant, config_entry: ConfigEntry) -> bool:
    """
    Initialize the sensors and the fan based on the config entry represents a Helios device.

    Args:
        hass: The Home Assistant instance.
        config_entry: The config entry which contains information gathered by the config flow.

    Returns:
        The value indicates whether the setup succeeded.

    """
    if not is_coordinator_exists(hass, config_entry.data[CONF_MAC]):
        try:
            coordinator = await create_coordinator(
                hass,
                config_entry.data[CONF_NAME],
                config_entry.data[CONF_HOST],
            )
        except Exception as exception:
<<<<<<< HEAD
            _LOGGER.error(exception, exc_info=True)
=======
            _LOGGER.exception("Could not create initialize coordinator.")
>>>>>>> 847d26c2
            raise ConfigEntryNotReady("Error during initialization") from exception

        set_coordinator(hass, coordinator)

    hass.async_create_task(
        hass.config_entries.async_forward_entry_setups(
            config_entry, ("fan", "sensor", "binary_sensor")
        )
    )

    return True


async def async_unload_entry(hass: HomeAssistant, config_entry: ConfigEntry) -> bool:
    """
    Executed when a config entry unloaded by Home Assistant.

    Args:
        hass: The Home Assistant instance.
        config_entry: The config entry being unloaded.

    Returns:
        The value indicates whether the unloading succeeded.

    """
    if is_coordinator_exists(hass, config_entry.data[CONF_MAC]):
        coordinator = get_coordinator(hass, config_entry.data[CONF_MAC])
        coordinator.unload()

    await hass.config_entries.async_forward_entry_unload(config_entry, "fan")
    await hass.config_entries.async_forward_entry_unload(config_entry, "sensor")
    await hass.config_entries.async_forward_entry_unload(config_entry, "binary_sensor")

    return True


def is_coordinator_exists(hass: HomeAssistant, mac_address: str) -> bool:
    """
    Gets the value indicates whether a coordinator already registered
    in hass.data for the given MAC address

    Args:
        hass: The Home Assistant instance.
        mac_address: The MAC address of the Helios device.

    Returns:
        The value indicates whether a coordinator already registered
        in hass.data for the given MAC address.

    """
    return mac_address in hass.data[DOMAIN][DATA_COORDINATOR]


def set_coordinator(hass: HomeAssistant, coordinator: EasyControlsDataUpdateCoordinator) -> None:
    """
    Stores the specified controller in hass.data by its MAC address.

    Args:
        hass: The Home Assistant instance.
        coordinator: The coordinator instance to store.

    """
    hass.data[DOMAIN][DATA_COORDINATOR][coordinator.mac] = coordinator


def get_coordinator(hass: HomeAssistant, mac_address: str) -> EasyControlsDataUpdateCoordinator:
    """
    Gets the coordinator for the given MAC address.

    Args:
        hass: The Home Assistant instance.
        mac_address: The MAC address of the Helios device.

    Returns:
        The thread safe Helios Easy Controls controller.

    """
    return hass.data[DOMAIN][DATA_COORDINATOR][mac_address]<|MERGE_RESOLUTION|>--- conflicted
+++ resolved
@@ -56,11 +56,7 @@
                 config_entry.data[CONF_HOST],
             )
         except Exception as exception:
-<<<<<<< HEAD
-            _LOGGER.error(exception, exc_info=True)
-=======
-            _LOGGER.exception("Could not create initialize coordinator.")
->>>>>>> 847d26c2
+            _LOGGER.exception("Could not create initialize coordinator.", exc_info=True)
             raise ConfigEntryNotReady("Error during initialization") from exception
 
         set_coordinator(hass, coordinator)
